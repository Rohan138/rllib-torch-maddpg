"""Contributed port of MADDPG from OpenAI baselines.

The implementation has a couple assumptions:
- The number of agents is fixed and known upfront.
- Each agent is bound to a policy of the same name.
- Discrete actions are sent as logits (pre-softmax).

For a minimal example, see rllib/examples/two_step_game.py,
and the README for how to run with the multi-agent particle envs.
"""

import numpy as np
from gym.spaces import Box, Discrete
import logging
from typing import Optional, Type

from ray.rllib.agents.dqn.dqn import DQNTrainer
from ray.rllib.agents.dqn.simple_q import DEFAULT_CONFIG as SIMPLEQ_DEFAULT_CONFIG
from ray.rllib.agents.trainer import COMMON_CONFIG, Trainer
from ray.rllib.policy.policy import Policy
<<<<<<< HEAD
from ray.rllib.policy.sample_batch import MultiAgentBatch, SampleBatch
=======
from ray.rllib.utils.typing import TrainerConfigDict
from ray.rllib.utils.error import UnsupportedSpaceException
from ray.rllib.policy.sample_batch import SampleBatch, MultiAgentBatch
>>>>>>> 5c33a4fd
from ray.rllib.utils import merge_dicts
from ray.rllib.utils.annotations import override
from ray.rllib.utils.deprecation import DEPRECATED_VALUE
from ray.rllib.utils.typing import TrainerConfigDict

from maddpg_tf_policy import MADDPGTFPolicy
from maddpg_torch_policy import MADDPGTorchPolicy

logger = logging.getLogger(__name__)
logger.setLevel(logging.INFO)

<<<<<<< HEAD

def maddpg_learn_on_batch(multi_agent_batch, workers, config):
    policies = dict(
        workers.local_worker().foreach_trainable_policy(lambda p, i: (i, p))
    )
=======
# yapf: disable
# __sphinx_doc_begin__
DEFAULT_CONFIG = with_common_config({
    # === Framework to run the algorithm ===
    "framework": "tf",

    # === Settings for each individual policy ===
    # ID of the agent controlled by this policy
    "agent_id": None,
    # Use a local critic for this policy.
    "use_local_critic": False,

    # === Evaluation ===
    # Evaluation interval
    "evaluation_interval": None,
    # Number of episodes to run per evaluation period.
    "evaluation_num_episodes": 10,

    # === Model ===
    # Apply a state preprocessor with spec given by the "model" config option
    # (like other RL algorithms). This is mostly useful if you have a weird
    # observation shape, like an image. Disabled by default.
    "use_state_preprocessor": False,
    # Postprocess the policy network model output with these hidden layers. If
    # use_state_preprocessor is False, then these will be the *only* hidden
    # layers in the network.
    "actor_hiddens": [64, 64],
    # Hidden layers activation of the postprocessing stage of the policy
    # network
    "actor_hidden_activation": "relu",
    # Postprocess the critic network model output with these hidden layers;
    # again, if use_state_preprocessor is True, then the state will be
    # preprocessed by the model specified with the "model" config option first.
    "critic_hiddens": [64, 64],
    # Hidden layers activation of the postprocessing state of the critic.
    "critic_hidden_activation": "relu",
    # N-step Q learning
    "n_step": 1,
    # Algorithm for good policies.
    "good_policy": "maddpg",
    # Algorithm for adversary policies.
    "adv_policy": "maddpg",
    # list of other agent_ids and policies to approximate (See MADDPG Section 4.2)
    "learn_other_policies": None,

    # === Replay buffer ===
    # Size of the replay buffer. Note that if async_updates is set, then
    # each worker will have a replay buffer of this size.
    "buffer_size": int(1e6),
    # Observation compression. Note that compression makes simulation slow in
    # MPE.
    "compress_observations": False,
    # If set, this will fix the ratio of replayed from a buffer and learned on
    # timesteps to sampled from an environment and stored in the replay buffer
    # timesteps. Otherwise, the replay will proceed at the native ratio
    # determined by (train_batch_size / rollout_fragment_length).
    "training_intensity": None,
    # Force lockstep replay mode for MADDPG.
    "multiagent": merge_dicts(COMMON_CONFIG["multiagent"], {
        "replay_mode": "lockstep",
    }),

    # === Exploration ===
    "exploration_config": {
        "type": "GaussianNoise",
        # For how many timesteps should we return completely random actions,
        # before we start adding (scaled) noise?
        "random_timesteps": 1000,
        # The stddev (sigma) to be used for the actions
        "stddev": 0.5,
        # The initial noise scaling factor.
        "initial_scale": 1.0,
        # The final noise scaling factor.
        "final_scale": 0.02,
        # Timesteps over which to anneal scale (from initial to final values).
        "scale_timesteps": 10000,
    },
    # Extra configuration that disables exploration.
    "evaluation_config": {
        "explore": False
    },

    # === Optimization ===
    # Learning rate for the critic (Q-function) optimizer.
    "critic_lr": 1e-2,
    # Learning rate for the actor (policy) optimizer.
    "actor_lr": 1e-2,
    # Update the target network every `target_network_update_freq` steps.
    "target_network_update_freq": 0,
    # Update the target by \tau * policy + (1-\tau) * target_policy
    "tau": 0.01,
    # Weights for feature regularization for the actor
    "actor_feature_reg": 0.001,
    # If not None, clip gradients during optimization at this value
    "grad_clip": 100,
    # How many steps of the model to sample before learning starts.
    "learning_starts": 1024 * 25,
    # Update the replay buffer with this many samples at once. Note that this
    # setting applies per-worker if num_workers > 1.
    "rollout_fragment_length": 100,
    # Size of a batched sampled from replay buffer for training. Note that
    # if async_updates is set, then each worker returns gradients for a
    # batch of this size.
    "train_batch_size": 1024,
    # Number of env steps to optimize for before returning
    "timesteps_per_iteration": 1000,

    # torch-specific model configs
    "twin_q": False,
    # delayed policy update
    "policy_delay": 1,
    # target policy smoothing
    # (this also replaces OU exploration noise with IID Gaussian exploration noise, for now)
    "smooth_target_policy": False,
    "use_huber": False,
    "huber_threshold": 1.0,
    "l2_reg": None,

    # === Parallelism ===
    # Number of workers for collecting samples with. This only makes sense
    # to increase if your environment is particularly slow to sample, or if
    # you're using the Async or Ape-X optimizers.
    "num_workers": 1,
    # Prevent iterations from going lower than this time span
    "min_iter_time_s": 0,
})
# __sphinx_doc_end__
# yapf: enable


def _make_continuous_space(space):
    if isinstance(space, Box):
        return space
    elif isinstance(space, Discrete):
        return Box(low=np.zeros((space.n,)), high=np.ones((space.n,)))
    else:
        raise UnsupportedSpaceException("Space {} is not supported.".format(space))


def before_learn_on_batch(
    multi_agent_batch, policies, train_batch_size, framework="tf"
):
    # TODO: This should only operate on agents following maddpg, not ddpg!
>>>>>>> 5c33a4fd
    samples = {}
    train_batch_size = config["train_batch_size"]
    framework = config["framework"]

    # Modify keys.
    for pid, p in policies.items():
        i = p.config["agent_id"]
        keys = multi_agent_batch.policy_batches[pid].keys()
        keys = ["_".join([k, str(i)]) for k in keys]
        samples.update(dict(zip(keys, multi_agent_batch.policy_batches[pid].values())))

    # Make ops and feed_dict to get "new_obs" from target action sampler.
    new_obs_n = list()
    new_act_n = list()
    for k, v in samples.items():
        if "new_obs" in k:
            new_obs_n.append(v)

    if framework == "torch":

        def sampler(policy, obs):
            return policy.compute_actions(obs)[0]

        new_act_n = [
            sampler(policy, obs) for policy, obs in zip(policies.values(), new_obs_n)
        ]
    else:
        new_obs_ph_n = [p.new_obs_ph for p in policies.values()]
        for i, p in enumerate(policies.values()):
            feed_dict = {new_obs_ph_n[i]: new_obs_n[i]}
            new_act = p.get_session().run(p.target_act_sampler, feed_dict)
            samples.update({"new_actions_%d" % i: new_act})

    samples.update(
        {"new_actions_%d" % i: new_act for i, new_act in enumerate(new_act_n)}
    )

    # Share samples among agents.
    policy_batches = {pid: SampleBatch(samples) for pid in policies.keys()}
    return MultiAgentBatch(policy_batches, train_batch_size)


<<<<<<< HEAD
# yapf: disable
# __sphinx_doc_begin__
DEFAULT_CONFIG = Trainer.merge_trainer_configs(
    SIMPLEQ_DEFAULT_CONFIG,
    {
        # === Framework to run the algorithm ===
        "framework": "tf",

        # === Settings for each individual policy ===
        # ID of the agent controlled by this policy
        "agent_id": None,
        # Use a local critic for this policy.
        "use_local_critic": False,

        # === Evaluation ===
        # Evaluation interval
        "evaluation_interval": None,
        # Number of episodes to run per evaluation period.
        "evaluation_num_episodes": 10,

        # === Model ===
        # Apply a state preprocessor with spec given by the "model" config option
        # (like other RL algorithms). This is mostly useful if you have a weird
        # observation shape, like an image. Disabled by default.
        "use_state_preprocessor": False,
        # Postprocess the policy network model output with these hidden layers. If
        # use_state_preprocessor is False, then these will be the *only* hidden
        # layers in the network.
        "actor_hiddens": [64, 64],
        # Hidden layers activation of the postprocessing stage of the policy
        # network
        "actor_hidden_activation": "relu",
        # Postprocess the critic network model output with these hidden layers;
        # again, if use_state_preprocessor is True, then the state will be
        # preprocessed by the model specified with the "model" config option first.
        "critic_hiddens": [64, 64],
        # Hidden layers activation of the postprocessing state of the critic.
        "critic_hidden_activation": "relu",
        # N-step Q learning
        "n_step": 1,
        # Algorithm for good policies.
        "good_policy": "maddpg",
        # Algorithm for adversary policies.
        "adv_policy": "maddpg",

        # === Replay buffer ===
        # Size of the replay buffer. Note that if async_updates is set, then
        # each worker will have a replay buffer of this size.
        "buffer_size": DEPRECATED_VALUE,
        "replay_buffer_config": {
            "type": "MultiAgentReplayBuffer",
            "capacity": 1000000,
        },
        # Observation compression. Note that compression makes simulation slow in
        # MPE.
        "compress_observations": False,
        # If set, this will fix the ratio of replayed from a buffer and learned on
        # timesteps to sampled from an environment and stored in the replay buffer
        # timesteps. Otherwise, the replay will proceed at the native ratio
        # determined by (train_batch_size / rollout_fragment_length).
        "training_intensity": None,
        # Force lockstep replay mode for MADDPG.
        "multiagent": merge_dicts(COMMON_CONFIG["multiagent"], {
            "replay_mode": "lockstep",
        }),
        # Callback to share multi-agent batch for maddpg
        "before_learn_on_batch": maddpg_learn_on_batch,

        # === Optimization ===
        # Learning rate for the critic (Q-function) optimizer.
        "critic_lr": 1e-2,
        # Learning rate for the actor (policy) optimizer.
        "actor_lr": 1e-2,
        # Update the target network every `target_network_update_freq` steps.
        "target_network_update_freq": 0,
        # Update the target by \tau * policy + (1-\tau) * target_policy
        "tau": 0.01,
        # Weights for feature regularization for the actor
        "actor_feature_reg": 0.001,
        # If not None, clip gradients during optimization at this value
        "grad_clip": 100,
        # How many steps of the model to sample before learning starts.
        "learning_starts": 1024 * 25,
        # Update the replay buffer with this many samples at once. Note that this
        # setting applies per-worker if num_workers > 1.
        "rollout_fragment_length": 100,
        # Size of a batched sampled from replay buffer for training. Note that
        # if async_updates is set, then each worker returns gradients for a
        # batch of this size.
        "train_batch_size": 1024,
        # Number of env steps to optimize for before returning
        "timesteps_per_iteration": 1000,

        # === Exploration ===
        "exploration_config": {
            "type": "GaussianNoise",
            # For how many timesteps should we return completely random actions,
            # before we start adding (scaled) noise?
            "random_timesteps": 1000,
            # The stddev (sigma) to be used for the actions
            "stddev": 0.5,
            # The initial noise scaling factor.
            "initial_scale": 1.0,
            # The final noise scaling factor.
            "final_scale": 0.02,
            # Timesteps over which to anneal scale (from initial to final values).
            "scale_timesteps": 10000,
        },
        # Extra configuration that disables exploration.
        "evaluation_config": {
            "explore": False
        },

        # torch-specific model configs
        "twin_q": False,
        # delayed policy update
        "policy_delay": 1,
        # target policy smoothing
        # (this also replaces OU exploration noise with IID Gaussian exploration noise, for now)
        "smooth_target_policy": False,
        "use_huber": False,
        "huber_threshold": 1.0,
        "l2_reg": None,

        # === Parallelism ===
        # Number of workers for collecting samples with. This only makes sense
        # to increase if your environment is particularly slow to sample, or if
        # you're using the Async or Ape-X optimizers.
        "num_workers": 1,
        # Prevent iterations from going lower than this time span
        "min_iter_time_s": 0,
    },
    _allow_unknown_configs=True,
)
# __sphinx_doc_end__
# yapf: enable


class MADDPGTrainer(DQNTrainer):
    @classmethod
    @override(DQNTrainer)
    def get_default_config(cls) -> TrainerConfigDict:
        return DEFAULT_CONFIG

    @override(DQNTrainer)
    def get_default_policy_class(
        self, config: TrainerConfigDict
    ) -> Optional[Type[Policy]]:
        if config["framework"] == "torch":
            return MADDPGTorchPolicy
        else:
            return MADDPGTFPolicy
=======
def add_maddpg_postprocessing(config):
    """Add the before learn on batch hook.

    This hook is called explicitly prior to TrainOneStep() in the execution
    setups for DQN and APEX.
    """

    def f(batch, workers, config):
        policies = dict(
            workers.local_worker().foreach_trainable_policy(lambda p, i: (i, p))
        )
        return before_learn_on_batch(
            batch, policies, config["train_batch_size"], config["framework"]
        )

    config["before_learn_on_batch"] = f
    return config


def get_policy_class(config: TrainerConfigDict) -> Optional[Type[Policy]]:
    """Policy class picker function. Class is chosen based on DL-framework.
    Args:
        config (TrainerConfigDict): The trainer's configuration dict.
    Returns:
        Optional[Type[Policy]]: The Policy class to use with PGTrainer.
            If None, use `default_policy` provided in build_trainer().
    """
    if config["framework"] == "torch":
        return MADDPGTorchPolicy
    else:
        return MADDPGTFPolicy


MADDPGTrainer = GenericOffPolicyTrainer.with_updates(
    name="MADDPG",
    default_config=DEFAULT_CONFIG,
    default_policy=MADDPGTFPolicy,
    get_policy_class=get_policy_class,
    validate_config=add_maddpg_postprocessing,
)
>>>>>>> 5c33a4fd
<|MERGE_RESOLUTION|>--- conflicted
+++ resolved
@@ -18,13 +18,9 @@
 from ray.rllib.agents.dqn.simple_q import DEFAULT_CONFIG as SIMPLEQ_DEFAULT_CONFIG
 from ray.rllib.agents.trainer import COMMON_CONFIG, Trainer
 from ray.rllib.policy.policy import Policy
-<<<<<<< HEAD
-from ray.rllib.policy.sample_batch import MultiAgentBatch, SampleBatch
-=======
 from ray.rllib.utils.typing import TrainerConfigDict
 from ray.rllib.utils.error import UnsupportedSpaceException
 from ray.rllib.policy.sample_batch import SampleBatch, MultiAgentBatch
->>>>>>> 5c33a4fd
 from ray.rllib.utils import merge_dicts
 from ray.rllib.utils.annotations import override
 from ray.rllib.utils.deprecation import DEPRECATED_VALUE
@@ -36,157 +32,11 @@
 logger = logging.getLogger(__name__)
 logger.setLevel(logging.INFO)
 
-<<<<<<< HEAD
 
 def maddpg_learn_on_batch(multi_agent_batch, workers, config):
     policies = dict(
         workers.local_worker().foreach_trainable_policy(lambda p, i: (i, p))
     )
-=======
-# yapf: disable
-# __sphinx_doc_begin__
-DEFAULT_CONFIG = with_common_config({
-    # === Framework to run the algorithm ===
-    "framework": "tf",
-
-    # === Settings for each individual policy ===
-    # ID of the agent controlled by this policy
-    "agent_id": None,
-    # Use a local critic for this policy.
-    "use_local_critic": False,
-
-    # === Evaluation ===
-    # Evaluation interval
-    "evaluation_interval": None,
-    # Number of episodes to run per evaluation period.
-    "evaluation_num_episodes": 10,
-
-    # === Model ===
-    # Apply a state preprocessor with spec given by the "model" config option
-    # (like other RL algorithms). This is mostly useful if you have a weird
-    # observation shape, like an image. Disabled by default.
-    "use_state_preprocessor": False,
-    # Postprocess the policy network model output with these hidden layers. If
-    # use_state_preprocessor is False, then these will be the *only* hidden
-    # layers in the network.
-    "actor_hiddens": [64, 64],
-    # Hidden layers activation of the postprocessing stage of the policy
-    # network
-    "actor_hidden_activation": "relu",
-    # Postprocess the critic network model output with these hidden layers;
-    # again, if use_state_preprocessor is True, then the state will be
-    # preprocessed by the model specified with the "model" config option first.
-    "critic_hiddens": [64, 64],
-    # Hidden layers activation of the postprocessing state of the critic.
-    "critic_hidden_activation": "relu",
-    # N-step Q learning
-    "n_step": 1,
-    # Algorithm for good policies.
-    "good_policy": "maddpg",
-    # Algorithm for adversary policies.
-    "adv_policy": "maddpg",
-    # list of other agent_ids and policies to approximate (See MADDPG Section 4.2)
-    "learn_other_policies": None,
-
-    # === Replay buffer ===
-    # Size of the replay buffer. Note that if async_updates is set, then
-    # each worker will have a replay buffer of this size.
-    "buffer_size": int(1e6),
-    # Observation compression. Note that compression makes simulation slow in
-    # MPE.
-    "compress_observations": False,
-    # If set, this will fix the ratio of replayed from a buffer and learned on
-    # timesteps to sampled from an environment and stored in the replay buffer
-    # timesteps. Otherwise, the replay will proceed at the native ratio
-    # determined by (train_batch_size / rollout_fragment_length).
-    "training_intensity": None,
-    # Force lockstep replay mode for MADDPG.
-    "multiagent": merge_dicts(COMMON_CONFIG["multiagent"], {
-        "replay_mode": "lockstep",
-    }),
-
-    # === Exploration ===
-    "exploration_config": {
-        "type": "GaussianNoise",
-        # For how many timesteps should we return completely random actions,
-        # before we start adding (scaled) noise?
-        "random_timesteps": 1000,
-        # The stddev (sigma) to be used for the actions
-        "stddev": 0.5,
-        # The initial noise scaling factor.
-        "initial_scale": 1.0,
-        # The final noise scaling factor.
-        "final_scale": 0.02,
-        # Timesteps over which to anneal scale (from initial to final values).
-        "scale_timesteps": 10000,
-    },
-    # Extra configuration that disables exploration.
-    "evaluation_config": {
-        "explore": False
-    },
-
-    # === Optimization ===
-    # Learning rate for the critic (Q-function) optimizer.
-    "critic_lr": 1e-2,
-    # Learning rate for the actor (policy) optimizer.
-    "actor_lr": 1e-2,
-    # Update the target network every `target_network_update_freq` steps.
-    "target_network_update_freq": 0,
-    # Update the target by \tau * policy + (1-\tau) * target_policy
-    "tau": 0.01,
-    # Weights for feature regularization for the actor
-    "actor_feature_reg": 0.001,
-    # If not None, clip gradients during optimization at this value
-    "grad_clip": 100,
-    # How many steps of the model to sample before learning starts.
-    "learning_starts": 1024 * 25,
-    # Update the replay buffer with this many samples at once. Note that this
-    # setting applies per-worker if num_workers > 1.
-    "rollout_fragment_length": 100,
-    # Size of a batched sampled from replay buffer for training. Note that
-    # if async_updates is set, then each worker returns gradients for a
-    # batch of this size.
-    "train_batch_size": 1024,
-    # Number of env steps to optimize for before returning
-    "timesteps_per_iteration": 1000,
-
-    # torch-specific model configs
-    "twin_q": False,
-    # delayed policy update
-    "policy_delay": 1,
-    # target policy smoothing
-    # (this also replaces OU exploration noise with IID Gaussian exploration noise, for now)
-    "smooth_target_policy": False,
-    "use_huber": False,
-    "huber_threshold": 1.0,
-    "l2_reg": None,
-
-    # === Parallelism ===
-    # Number of workers for collecting samples with. This only makes sense
-    # to increase if your environment is particularly slow to sample, or if
-    # you're using the Async or Ape-X optimizers.
-    "num_workers": 1,
-    # Prevent iterations from going lower than this time span
-    "min_iter_time_s": 0,
-})
-# __sphinx_doc_end__
-# yapf: enable
-
-
-def _make_continuous_space(space):
-    if isinstance(space, Box):
-        return space
-    elif isinstance(space, Discrete):
-        return Box(low=np.zeros((space.n,)), high=np.ones((space.n,)))
-    else:
-        raise UnsupportedSpaceException("Space {} is not supported.".format(space))
-
-
-def before_learn_on_batch(
-    multi_agent_batch, policies, train_batch_size, framework="tf"
-):
-    # TODO: This should only operate on agents following maddpg, not ddpg!
->>>>>>> 5c33a4fd
     samples = {}
     train_batch_size = config["train_batch_size"]
     framework = config["framework"]
@@ -229,7 +79,6 @@
     return MultiAgentBatch(policy_batches, train_batch_size)
 
 
-<<<<<<< HEAD
 # yapf: disable
 # __sphinx_doc_begin__
 DEFAULT_CONFIG = Trainer.merge_trainer_configs(
@@ -381,46 +230,4 @@
         if config["framework"] == "torch":
             return MADDPGTorchPolicy
         else:
-            return MADDPGTFPolicy
-=======
-def add_maddpg_postprocessing(config):
-    """Add the before learn on batch hook.
-
-    This hook is called explicitly prior to TrainOneStep() in the execution
-    setups for DQN and APEX.
-    """
-
-    def f(batch, workers, config):
-        policies = dict(
-            workers.local_worker().foreach_trainable_policy(lambda p, i: (i, p))
-        )
-        return before_learn_on_batch(
-            batch, policies, config["train_batch_size"], config["framework"]
-        )
-
-    config["before_learn_on_batch"] = f
-    return config
-
-
-def get_policy_class(config: TrainerConfigDict) -> Optional[Type[Policy]]:
-    """Policy class picker function. Class is chosen based on DL-framework.
-    Args:
-        config (TrainerConfigDict): The trainer's configuration dict.
-    Returns:
-        Optional[Type[Policy]]: The Policy class to use with PGTrainer.
-            If None, use `default_policy` provided in build_trainer().
-    """
-    if config["framework"] == "torch":
-        return MADDPGTorchPolicy
-    else:
-        return MADDPGTFPolicy
-
-
-MADDPGTrainer = GenericOffPolicyTrainer.with_updates(
-    name="MADDPG",
-    default_config=DEFAULT_CONFIG,
-    default_policy=MADDPGTFPolicy,
-    get_policy_class=get_policy_class,
-    validate_config=add_maddpg_postprocessing,
-)
->>>>>>> 5c33a4fd
+            return MADDPGTFPolicy